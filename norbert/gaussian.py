import numpy as np
import itertools


def invert(M, eps):
    """
    Inverting matrices

    Parameters
    ----------
    M : ndarray, shape (..., nb_channels, nb_channels)
        matrices to invert: must be square along the last two dimensions

    Returns
    -------
    ndarray, shape=(..., nb_channels, nb_channels)
        invert of M
    """
    nb_channels = M.shape[-1]
    if nb_channels == 1:
        # scalar case
        invM = 1.0/(M+eps)
    elif nb_channels == 2:
        M = M[...]
        M[..., 0, 0] += eps
        M[..., 1, 1] += eps
        # two channels case: analytical expression
<<<<<<< HEAD
        invDet = 1.0/(M[..., 0, 0]*M[..., 1, 1]
                      - M[..., 0, 1]*M[..., 1, 0])
=======
        invDet = 1.0 / (
            eps + M[..., 0, 0]*M[..., 1, 1] -
            M[..., 0, 1]*M[..., 1, 0]
        )
>>>>>>> b7c58760
        invM = np.empty_like(M)
        invM[..., 0, 0] = invDet*M[..., 1, 1]
        invM[..., 1, 0] = -invDet*M[..., 1, 0]
        invM[..., 0, 1] = -invDet*M[..., 0, 1]
        invM[..., 1, 1] = invDet*M[..., 0, 0]
    else:
        # general case : no use of analytical expression (slow!)
        invM = np.empyt_like(M)
        for indices in itertools.product(*[range(x) for x in M.shape[:-2]]):
            invM[indices+(Ellipsis,)] = np.linalg.pinv(M[indices+(Ellipsis,)])
    return invM


def posterior(v_j, R_j, inv_Cxx, x, theoretical_cov=False):
    """
    computing the posterior distribution of a source given the mixture

    Parameters
    ----------
    v_j : ndarray, shape (nb_frames, nb_bins, nb_channels, nb_channels).
        power spectral density of the source.
    R_j : ndarray, shape (nb_bins, nb_channels, nb_channels)
        spatial covariance matrix of the source
    inv_Cxx : ndarray, shape (nb_frames, nb_bins, nb_channels, nb_channels)
        inverse of the mixture covariance
    theoretical_cov: boolean
        indicates whether to use the posterior covariance suggested by the
        theory. Defaults to False because this was observed as less
        effective than just the outer product of the posterior mean.

    Returns
    -------
    ndarray, shape=(nb_frames, nb_bins, nb_channels)
        posterior average
    ndarray, shape=(nb_frames, nb_bins, nb_channels, nb_channels)
        posterior covariance
    """
    (nb_bins, nb_channels) = R_j.shape[:2]

    # computes multichannel Wiener gain as v_j R_j inv_Cxx
    G = np.zeros_like(inv_Cxx)
    for (i1, i2, i3) in itertools.product(*(range(nb_channels),)*3):
        G[..., i1, i2] += (v_j[..., i1, i3] * R_j[None, :, i1, i3]
                           * inv_Cxx[..., i3, i2])

    # def logit(W, threshold, slope):
    #     return 1./(1.0+np.exp(-slope*(W-threshold)))
    # regularization = 1e-4
    # thresh = 0.7
    # slope = 30
    # if thresh is not None:
    #     print('applying threshold')
    #     #decomposes into spatial filtering and single sensor Wiener, and
    #     # applies logit compression to the Wiener mask
    #     Wg = np.abs(np.trace(G, axis1=2, axis2=3)) / nb_channels
    #     Wg_new = logit(Wg, thresh, slope)
    #     for i in range(nb_channels):
    #         G[..., i, i] *= (regularization + Wg_new)/(regularization + Wg)
    #     G *= Wg[..., None, None]

    # compute posterior average by (matrix-)multiplying this gain with the mix.
    mu = 0+0j
    for i in range(nb_channels):
        mu += G[..., i] * x[..., i, None]

    # 1/ compute total posterior covariance for source
    C = np.zeros_like(inv_Cxx)
    if theoretical_cov:
        # mu mu'+ (I-G) v_j R_j is the theoretical one, adding the last part
        for (i1, i2, i3) in itertools.product(*(range(nb_channels),)*3):
            C[..., i1, i2] -= G[..., i1, i3] * R_j[None, :, i3, i2]
            C += R_j
        C *= v_j
    for (i1, i2) in itertools.product(*(range(nb_channels),)*2):
        C[..., i1, i2] += mu[..., i1] * np.conj(mu[..., i2])
    return mu, C


def expectation_maximization(v, x, iterations=2):
    """
    expectation maximization, with initial values provided for the sources
    power spectral densities.

    Parameters
    ----------
    v : ndarrays, shape (nb_frames, nb_bins, [nb_channels], nb_sources)
        power spectral densities of the sources. optionally 4D.
        Must be homogeneous to magnitudes, not squared magnitudes !
    x : ndarray, shape (nb_frames, nb_bins, nb_channels)
        mixture signal
    iterations: int
        number of iterations for the EM algorithm. 1 means processing the
        channels independently with the same filter. More means computing
        spatial statistics.
    update_psd : boolean
        whether or not to also update the provided power spectral densities

    Returns
    -------
    ndarray, shape=(nb_frames, nb_bins, nb_channels, nb_sources)
        estimated sources
    ndarray, shape=(nb_frames, nb_bins, nb_sources)
        estimated power spectral densities
    ndarray, shape=(nb_bins, nb_channels, nb_channels, nb_sources)
        estimated spatial covariance matrices
    """
    # to avoid dividing by zero
    eps = np.finfo(np.float).eps*100

    # dimensions
    (nb_frames, nb_bins, nb_channels) = x.shape
    nb_sources = v.shape[-1]

    # define the identity matrx
    identity = np.tile(np.eye(nb_channels, dtype=x.dtype)[None, ...],
                       (nb_bins, 1, 1))

    # initialize the spatial covariance matrices with identity
    # R.shape is (nb_bins, nb_channels, nb_channels, nb_sources)
    R = np.tile(identity[..., None], (1, 1, 1, nb_sources))

    # initialize the results
    y = np.empty((nb_frames, nb_bins, nb_channels, nb_sources), x.dtype)

    print('Number of iterations: ', iterations)
    for it in range(iterations+1):
        # constructing the mixture covariance matrix. Doing it with a loop
        # to avoid storing anytime in RAM the whole 6D tensor
        print('iteration %d' % it)
        print('   inverting mix covariance')

        def v_j(j):
            res = np.zeros((nb_frames, nb_bins, nb_channels, nb_channels))

            def v_ij(i, j):
                return v[..., i, j] if len(v.shape) == 4 else v[..., j]

            for (i1, i2) in itertools.product(*(range(nb_channels),)*2):
                res[..., i1, i2] = v_ij(i1, j) * v_ij(i2, j)
            return res

        Cxx = np.zeros((nb_frames, nb_bins, nb_channels, nb_channels), x.dtype)
        for j in range(nb_sources):
            Cxx += v_j(j) * R[None, ..., j]

        inv_Cxx = invert(Cxx, eps)

        for j in range(nb_sources):
            vj = v_j(j)

            # compute the posterior distribution of the source
            print('   separating source %d' % j)
            y[..., j], C_j = posterior(vj, R[..., j], inv_Cxx, x)

            # for the last iteration, we don't update the parameters
            if it == iterations:
                continue

            # now update the parmeters


            # 1. Udate the power spectral density estimate.
            print('   updating v for source %d' % j)
            v[..., j] = np.sqrt(np.diagonal(np.abs(C_j),
                                            axis1=2, axis2=3))

            # 1. update the spatial covariance matrix
<<<<<<< HEAD
            print('   updating R for source %d' % j)
            #import ipdb; ipdb.set_trace()
            R[..., j] = (np.sum(C_j, axis=0)
                         / (eps + v_j(j).sum(axis=0)))


            # add some regularization to this estimate: normalize and add small
            # identify matrix, so we are sure it behaves well numerically.
            R[..., j] = (R[..., j] * nb_channels / (eps+np.trace(R[..., j, None, None],axis1=1,axis2=2))
                         + 1e-3*identity)
=======
            R[..., j] = (
                np.sum(C_j, axis=0) /
                (eps+np.sum(v[..., j, None, None], axis=0))
            )

            # add some regularization to this estimate: normalize and add small
            # identify matrix, so we are sure it behaves well numerically.
            R[..., j] = (
                R[..., j] * nb_channels /
                np.trace(R[..., j]) + eps * identity
            )

            # 2. Udate the power spectral density estimate.
            if not update_psd:
                continue
>>>>>>> b7c58760

            """Rj_inv = invert(R[..., j], eps)
            for (i1, i2) in itertools.product(*(range(nb_channels),)*2):
                new_v[..., j] += 1./nb_channels*np.real(
                    Rj_inv[None, :, i1, i2] * C_j_post[..., i2, i1]
                )"""

    return y, v, R


def softmask(v, x):
    """
    apply simple ratio mask on all the channels of x, independently,
    using the values provided for the sources spectrograms for
    devising the masks

    Parameters
    ----------
    v : ndarray, shape (nb_frames, nb_bins, [nb_channels], nb_sources)
        spectrograms of the sources
    x : ndarray, shape (nb_frames, nb_bins, nb_channels)
        mixture signal

    Returns
    -------
    ndarray, shape=(nb_frames, nb_bins, nb_channels, nb_sources)
        estimated sources
    """
    # to avoid dividing by zero
    eps = np.finfo(np.float).eps
    if len(v.shape) == 3:
        v = v[..., None, :]
    total_energy = np.sum(v, axis=-1, keepdims=True)
    return v/(eps + total_energy) * x[..., None]


def wiener(v, x,  update_psd=True, iterations=2):
    """
    apply a multichannel wiener filter to x.
    the spatial statistics are estimated automatically with an EM algorithm,
    using the values provided for the sources PSD as initializion.

    Parameters
    ----------
    v : ndarrays, shape (nb_frames, nb_bins, [nb_channels], nb_sources)
        spectrograms of the sources, homogeneous to magnitudes, optionally 4D.
    x : ndarray, shape (nb_frames, nb_bins, nb_channels)
        mixture signal
    update_psd : boolean
        whether or not to also update the provided power spectral densities
    iterations: int
        number of iterations for the EM algorithm

    Returns
    -------
    ndarray, shape=(nb_frames, nb_bins, nb_channels, nb_sources)
        estimated sources
    """

    return expectation_maximization(v, x, iterations, update_psd)[0]<|MERGE_RESOLUTION|>--- conflicted
+++ resolved
@@ -25,15 +25,10 @@
         M[..., 0, 0] += eps
         M[..., 1, 1] += eps
         # two channels case: analytical expression
-<<<<<<< HEAD
-        invDet = 1.0/(M[..., 0, 0]*M[..., 1, 1]
-                      - M[..., 0, 1]*M[..., 1, 0])
-=======
         invDet = 1.0 / (
-            eps + M[..., 0, 0]*M[..., 1, 1] -
+            M[..., 0, 0]*M[..., 1, 1] -
             M[..., 0, 1]*M[..., 1, 0]
         )
->>>>>>> b7c58760
         invM = np.empty_like(M)
         invM[..., 0, 0] = invDet*M[..., 1, 1]
         invM[..., 1, 0] = -invDet*M[..., 1, 0]
@@ -201,18 +196,6 @@
                                             axis1=2, axis2=3))
 
             # 1. update the spatial covariance matrix
-<<<<<<< HEAD
-            print('   updating R for source %d' % j)
-            #import ipdb; ipdb.set_trace()
-            R[..., j] = (np.sum(C_j, axis=0)
-                         / (eps + v_j(j).sum(axis=0)))
-
-
-            # add some regularization to this estimate: normalize and add small
-            # identify matrix, so we are sure it behaves well numerically.
-            R[..., j] = (R[..., j] * nb_channels / (eps+np.trace(R[..., j, None, None],axis1=1,axis2=2))
-                         + 1e-3*identity)
-=======
             R[..., j] = (
                 np.sum(C_j, axis=0) /
                 (eps+np.sum(v[..., j, None, None], axis=0))
@@ -228,7 +211,6 @@
             # 2. Udate the power spectral density estimate.
             if not update_psd:
                 continue
->>>>>>> b7c58760
 
             """Rj_inv = invert(R[..., j], eps)
             for (i1, i2) in itertools.product(*(range(nb_channels),)*2):
